# setup.py
# Author: Thomas MINIER - MIT License 2017-2018
from setuptools import setup, find_packages
from subprocess import run, SubprocessError
from setuptools.command.develop import develop
from setuptools.command.install import install
from os import getcwd
from sys import exit


def install_web_deps():
    """Install Sage web interface dependencies using npm"""
    try:
        print('Installing Sage Web interface dependencies using npm...')
        path = "{}/sage/http_server/static".format(getcwd())
        run(["npm", "install", "--production"], cwd=path)
        print('Sage Web interface successfully installed')
    except SubprocessError as e:
        print('Error: cannot install Sage Web interface successfully installed')
        print('Error: {}'.format(e))
        exit(1)


class PostDevelopCommand(develop):
    """Post-installation for development mode."""

    def run(self):
        install_web_deps()
        develop.run(self)


class PostInstallCommand(install):
    """Post-installation for installation mode."""

    def run(self):
        install_web_deps()
        print("moo")
        install.run(self)


__version__ = "2.0.1"

# dependencies required for the HDT backend
HDT_DEPS = [
    'pybind11==2.2.4',
    'hdt==2.2.1'
]

# dependencies required for the PostgreSQL backend
POSTGRESQL_DEPS = [
    'psycopg2-binary==2.7.7'
]

# dependencies required for the CLI utilities (sage-query, sage-put, etc)
COMMONS_DEPS = HDT_DEPS + POSTGRESQL_DEPS + [
    'requests==2.21.0'
]

console_scripts = [
    'sage = sage.cli.start_server:start_sage_server',
    'sage-query = sage.cli.commons:sage_query',
    'sage-postgre-init = sage.cli.postgre:init_postgre',
    'sage-postgre-index = sage.cli.postgre:index_postgre',
    'sage-postgre-put = sage.cli.postgre:put_postgre',
    'sage-multiput = sage.cli.experimental:multiput_postgre'
]

with open('README.rst') as file:
    long_description = file.read()

with open('requirements.txt') as file:
    install_requires = file.read().splitlines()

setup(
    name="sage-engine",
    version=__version__,
    author="Thomas Minier",
    author_email="thomas.minier@univ-nantes.fr",
    url="https://github.com/sage-org/sage-engine",
    description="Sage: a SPARQL query engine for public Linked Data providers",
    long_description=long_description,
    keywords=["rdf", "sparql", "query engine"],
    license="MIT",
    install_requires=install_requires,
    include_package_data=True,
    zip_safe=False,
    packages=find_packages(exclude=["tests", "tests.*"]),
<<<<<<< HEAD
    # extras dependencies for the native backends (HDT, PostgreSQL and Cassandra)
    # and the CLI commons
=======
    cmdclass={
        'develop': PostDevelopCommand,
        'install': PostInstallCommand,
    },
    # extras dependencies for the native backends
>>>>>>> 95bf0904
    extras_require={
        'hdt': HDT_DEPS,
        'postgres': POSTGRESQL_DEPS,
        'commons': COMMONS_DEPS
    },
    entry_points={
        'console_scripts': console_scripts
    }
)<|MERGE_RESOLUTION|>--- conflicted
+++ resolved
@@ -85,16 +85,11 @@
     include_package_data=True,
     zip_safe=False,
     packages=find_packages(exclude=["tests", "tests.*"]),
-<<<<<<< HEAD
-    # extras dependencies for the native backends (HDT, PostgreSQL and Cassandra)
-    # and the CLI commons
-=======
     cmdclass={
         'develop': PostDevelopCommand,
         'install': PostInstallCommand,
     },
     # extras dependencies for the native backends
->>>>>>> 95bf0904
     extras_require={
         'hdt': HDT_DEPS,
         'postgres': POSTGRESQL_DEPS,
