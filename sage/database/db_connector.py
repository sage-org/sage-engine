--- conflicted
+++ resolved
@@ -58,7 +58,6 @@
         """Build a DatabaseConnector from a dictionnary"""
         pass
 
-<<<<<<< HEAD
     def open(self) -> None:
         """Open the database connection"""
         pass
@@ -120,22 +119,6 @@
         """Destructor"""
         self.close()
     
-=======
-    def insert(self, subject, predicate, obj):
-        """
-            Insert a RDF triple into the RDF Graph.
-            If not overrided, this method raises an exception as it consider the graph as read-only.
-        """
-        raise NotImplementedError("The RDF graph is read-only: INSERT DATA queries are not allowed")
-
-    def delete(self, subject, predicate, obj):
-        """
-            Delete a RDF triple from the RDF Graph.
-            If not overrided, this method raises an exception as it consider the graph as read-only.
-        """
-        raise NotImplementedError("The RDF graph is read-only: DELETE DATA queries are not allowed")
-
->>>>>>> 23a1dbdb
     @property
     def nb_triples(self) -> int:
         """Get the number of RDF triples in the database"""
